--- conflicted
+++ resolved
@@ -48,15 +48,10 @@
     Sel,
     /// An unknown type. Corresponds to the `?` code.
     Unknown,
-<<<<<<< HEAD
+    /// A bitfield with the given number of bits.
+    ///
+    /// Corresponds to the `b`num code.
     BitField(u8),
-    Pointer(&'a Encoding<'a>),
-    Array(usize, &'a Encoding<'a>),
-=======
-    /// A bitfield with the given number of bits.
-    ///
-    /// Corresponds to the `b`num code.
-    BitField(u32),
     /// A pointer to the given type.
     ///
     /// Corresponds to the `^`type code.
@@ -64,11 +59,10 @@
     /// An array with the given length and type.
     ///
     /// Corresponds to the `[len type]` code.
-    Array(u32, &'a Encoding<'a>),
+    Array(usize, &'a Encoding<'a>),
     /// A struct with the given name and fields.
     ///
     /// Corresponds to the `{name=fields...}` code.
->>>>>>> fa2f1f97
     Struct(&'a str, &'a [Encoding<'a>]),
     /// A union with the given name and fields.
     ///
